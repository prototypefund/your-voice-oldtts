--- conflicted
+++ resolved
@@ -17,33 +17,33 @@
                  padding_idx=None):
         super(Tacotron, self).__init__()
         self.r = c.r
-        self.mel_dim = c.num_mels
-        self.linear_dim = c.audio.num_freq
+        self.mel_dim = c.audio['num_mels']
+        self.linear_dim = c.audio['num_freq']
         self.embedding = nn.Embedding(num_chars, 256, padding_idx=padding_idx)
         self.embedding.weight.data.normal_(0, 0.3)
         self.encoder = Encoder(256)
-<<<<<<< HEAD
-        self.decoder = Decoder(256 + 64 + 4, mel_dim, r, memory_size, attn_win,
-                               attn_norm)
-        self.postnet = Postnet(mel_dim, num_convs=5, num_feature_maps=256,
+        self.decoder = Decoder(256 + c.style_token_dim, self.mel_dim, c.r,
+                               c.memory_size, c.windowing, c.attention_norm)
+        self.postnet = Postnet(self.mel_dim, num_convs=5, num_feature_maps=256,
                                dropout=0.1)
-        self.global_style_tokens = GlobalStyleTokens(mel_dim, 128,
-                                                     64, 128)
+        self.global_style_tokens = GlobalStyleTokens(self.mel_dim,
+                                                     c.num_style_tokens,
+                                                     c.style_token_dim,
+                                                     c.prosody_encoding_dim,
+                                                     c.scoring_func_name,
+                                                     c.use_separate_keys)
+
+        # self.postnet = PostCBHG(self.mel_dim)
+        # self.last_linear = nn.Sequential(
+        #     nn.Linear(self.postnet.cbhg.gru_features * 2, self.linear_dim),
+        #     nn.Sigmoid())
 
     def shape_outputs(self, mel_outputs, mel_outputs_postnet, alignments):
         mel_outputs = mel_outputs.transpose(1, 2)
         mel_outputs_postnet = mel_outputs_postnet.transpose(1, 2)
         return mel_outputs, mel_outputs_postnet, alignments
-=======
-        self.decoder = Decoder(256, self.mel_dim, c.r, c.memory_size,
-                               c.windowing, c.attention_norm)
-        self.postnet = PostCBHG(self.mel_dim)
-        self.last_linear = nn.Sequential(
-            nn.Linear(self.postnet.cbhg.gru_features * 2, self.linear_dim),
-            nn.Sigmoid())
->>>>>>> 991aca64
 
-    def forward(self, characters, text_lengths, mel_specs, timers):
+    def forward(self, characters, text_lengths, mel_specs):
         B = characters.size(0)
         mask = sequence_mask(text_lengths).to(characters.device)
         inputs = self.embedding(characters)
@@ -52,7 +52,7 @@
         style_encoding = style_encoding.expand(-1, encoder_outputs.size(1),
                                                -1)
 
-        concatenated = torch.cat((encoder_outputs, style_encoding, timers), 2)
+        concatenated = torch.cat((encoder_outputs, style_encoding), 2)
 
         # encoder_outputs = encoder_outputs + style_encoding
         mel_outputs, alignments, stop_tokens = self.decoder(
@@ -77,8 +77,13 @@
         mel_outputs, alignments, stop_tokens = self.decoder.inference(
             concatenated)
         mel_outputs = mel_outputs.view(B, -1, self.mel_dim)
+
         mel_outputs = mel_outputs.transpose(1, 2)
         mel_outputs_postnet = self.postnet(mel_outputs)
         mel_outputs, mel_outputs_postnet, alignments = self.shape_outputs(
             mel_outputs, mel_outputs_postnet, alignments)
-        return mel_outputs, mel_outputs_postnet, alignments, stop_tokens+        return mel_outputs, mel_outputs_postnet, alignments, stop_tokens
+
+        # linear_outputs = self.postnet(mel_outputs)
+        # linear_outputs = self.last_linear(linear_outputs)
+        # return mel_outputs, linear_outputs, alignments, stop_tokens
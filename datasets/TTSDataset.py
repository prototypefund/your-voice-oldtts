--- conflicted
+++ resolved
@@ -196,23 +196,9 @@
             ]
             text = [batch[idx]['text'] for idx in ids_sorted_decreasing]
 
-<<<<<<< HEAD
-            # if specs are not computed, compute them.
-            if batch[0]['mel'] is None and batch[0]['linear'] is None:
-                mel = [
-                    self.ap.melspectrogram(w).astype('float32') for w in wav
-                ]
-                # linear = [
-                #     self.ap.spectrogram(w).astype('float32') for w in wav
-                # ]
-            else:
-                mel = [d['mel'] for d in batch]
-                # linear = [d['linear'] for d in batch]
-=======
             mel = [self.ap.melspectrogram(w).astype('float32') for w in wav]
             linear = [self.ap.spectrogram(w).astype('float32') for w in wav]
 
->>>>>>> 991aca64
             mel_lengths = [m.shape[1] + 1 for m in mel]  # +1 for zero-frame
 
             # compute 'stop token' targets

import os
import numpy as np
from torch.utils.data import Dataset

from utils.text import text_to_sequence, phoneme_to_sequence


class TTSDataset(Dataset):
    def __init__(self,
                 root_path,
                 meta_file,
                 text_cleaner,
                 ap,
                 preprocessor,
                 use_phonemes=True,
                 phoneme_cache_path=None,
                 phoneme_language="en-us",
                 enable_eos_bos=False,
                 verbose=False):
        """
        Args:
            root_path (str): root path for the data folder.
            meta_file (str): name for dataset file including audio transcripts 
                and file names (or paths in cached mode).
            text_cleaner (str): text cleaner used for the dataset.
            ap (TTS.utils.AudioProcessor): audio processor object.
            preprocessor (dataset.preprocess.Class): preprocessor for the
            dataset.
                Create your own if you need to run a new dataset.
<<<<<<< HEAD
            batch_group_size (int): (0) range of batch randomization after
            sorting
                sequences by length. 
            min_seq_len (int): (0) minimum sequence length to be processed 
                by the loader.
            max_seq_len (int): (float("inf")) maximum sequence length.
            cached (bool): (false) true if the given data path is created 
                by extract_features.py.
=======
>>>>>>> 1fbf04aa
            use_phonemes (bool): (true) if true, text converted to phonemes.
            phoneme_cache_path (str): path to cache phoneme features. 
            phoneme_language (str): one the languages from 
                https://github.com/bootphon/phonemizer#languages
            enable_eos_bos (bool): enable end of sentence and beginning of
            sentences characters.
            verbose (bool): print diagnostic information.
        """
        self.root_path = root_path
        self.meta_file = meta_file
        self.items = preprocessor(root_path, meta_file)
        self.sample_rate = ap.sample_rate
        self.cleaners = text_cleaner
        self.ap = ap
        self.use_phonemes = use_phonemes
        self.phoneme_cache_path = phoneme_cache_path
        self.phoneme_language = phoneme_language
        self.enable_eos_bos = enable_eos_bos
<<<<<<< HEAD
        self.verbose = verbose
        if use_phonemes and not os.path.isdir(phoneme_cache_path):
            os.makedirs(phoneme_cache_path, exist_ok=True)
        if self.verbose:
            print("\n > DataLoader initialization")
            print(" | > Data path: {}".format(root_path))
            print(" | > Use phonemes: {}".format(self.use_phonemes))
            if use_phonemes:
                print("   | > phoneme language: {}".format(phoneme_language))
            print(" | > Number of instances : {}".format(len(self.items)))
        self.sort_items()
=======
        self._make_phn_cache_path()
        if verbose:
            self.print_stats()

    def _make_phn_cache_path(self):
        if self.use_phonemes and not os.path.isdir(self.phoneme_cache_path):
            os.makedirs(self.phoneme_cache_path, exist_ok=True)

    def print_stats(self):
        lengths = np.array([len(ins[0]) for ins in self.items])
        print("Dataset at {}, use phonemes: {}, lang: {}, num instances: {}, "
              "max text len: {}, min text len: {}, avg text len: {}".format(
                os.path.join(self.root_path, self.meta_file),
                self.use_phonemes,
                self.phoneme_language,
                len(self.items),
                np.max(lengths),
                np.min(lengths),
                np.average(lengths)))
>>>>>>> 1fbf04aa

    def load_wav(self, filename):
        audio = self.ap.load_wav(filename)
        return audio

    def load_np(self, filename):
        data = np.load(filename).astype('float32')
        return data

    def generate_phoneme_sequence(self, text):
        phonemes = phoneme_to_sequence(text, [self.cleaners],
                                       language=self.phoneme_language,
                                       enable_eos_bos=self.enable_eos_bos)
        phonemes = np.asarray(phonemes, dtype=np.int32)
        return phonemes

    def load_or_generate_phoneme_sequence(self, wav_file, text):
        file_name = os.path.basename(wav_file).split('.')[0]
        tmp_path = os.path.join(self.phoneme_cache_path,
                                file_name + '_phoneme.npy')
<<<<<<< HEAD
        if os.path.isfile(tmp_path):
            try:
                text = np.load(tmp_path)
            except:
                print(
                    " > ERROR: phoneme connot be loaded for {}. "
                    "Recomputing.".format(
                        wav_file))
                text = np.asarray(
                    phoneme_to_sequence(
                        text, [self.cleaners], language=self.phoneme_language,
                        enable_eos_bos=self.enable_eos_bos),
                    dtype=np.int32)
                np.save(tmp_path, text)
        else:
            text = np.asarray(
                phoneme_to_sequence(
                    text, [self.cleaners], language=self.phoneme_language,
                    enable_eos_bos=self.enable_eos_bos),
                dtype=np.int32)
            np.save(tmp_path, text)
        return text
=======
        try:
            phonemes = np.load(tmp_path)
        except FileNotFoundError:
            phonemes = self.generate_phoneme_sequence(text)
        except (ValueError, IOError):
            print(" > ERROR: failed loading phonemes for {}. "
                  "Recomputing.".format(wav_file))
            phonemes = self.generate_phoneme_sequence(text)

        np.save(tmp_path, phonemes)
        return phonemes
>>>>>>> 1fbf04aa

    def load_data(self, idx):
        text, wav_file = self.items[idx]
        wav = np.asarray(self.load_wav(wav_file), dtype=np.float32)
        mel = self.ap.melspectrogram(wav).astype('float32')
        linear = self.ap.spectrogram(wav).astype('float32')

        if self.use_phonemes:
            text = self.load_phoneme_sequence(wav_file, text)
        else:
            text = np.asarray(
                text_to_sequence(text, [self.cleaners]), dtype=np.int32)

        assert text.size > 0, self.items[idx][1]
        assert wav.size > 0, self.items[idx][1]

        sample = {
            'text': text,
            'mel': mel,
            'linear': linear,
            'item_idx': self.items[idx][1]
        }
        return sample

<<<<<<< HEAD
    def sort_items(self):
        r"""Sort instances based on text length in ascending order"""
        lengths = np.array([len(ins[0]) for ins in self.items])

        idxs = np.argsort(lengths)
        new_items = []
        ignored = []
        for i, idx in enumerate(idxs):
            length = lengths[idx]
            if length < self.min_seq_len or length > self.max_seq_len:
                ignored.append(idx)
            else:
                new_items.append(self.items[idx])
        # shuffle batch groups
        if self.batch_group_size > 0:
            for i in range(len(new_items) // self.batch_group_size):
                offset = i * self.batch_group_size
                end_offset = offset + self.batch_group_size
                temp_items = new_items[offset:end_offset]
                random.shuffle(temp_items)
                new_items[offset:end_offset] = temp_items
        self.items = new_items

        if self.verbose:
            print(" | > Max length sequence: {}".format(np.max(lengths)))
            print(" | > Min length sequence: {}".format(np.min(lengths)))
            print(" | > Avg length sequence: {}".format(np.mean(lengths)))
            print(
                " | > Num. instances discarded by max-min seq limits: {"
                "}".format(
                    len(ignored), self.min_seq_len))
            print(" | > Batch group size: {}.".format(self.batch_group_size))

=======
>>>>>>> 1fbf04aa
    def __len__(self):
        return len(self.items)

    def __getitem__(self, idx):
<<<<<<< HEAD
        return self.load_data(idx)

    def collate_fn(self, batch):
        r"""
            Perform preprocessing and create a final data batch:
            1. PAD sequences with the longest sequence in the batch
            2. Convert Audio signal to Spectrograms.
            3. PAD sequences that can be divided by r.
            4. Convert Numpy to Torch tensors.
        """

        # Puts each data field into a tensor with outer dimension batch size
        if isinstance(batch[0], collections.Mapping):

            text_lenghts = np.array([len(d["text"]) for d in batch])
            text_lenghts_t, ids_sorted_decreasing = torch.sort(
                torch.LongTensor(text_lenghts), dim=0, descending=True)

            wav = [batch[idx]['wav'] for idx in ids_sorted_decreasing]
            item_idxs = [
                batch[idx]['item_idx'] for idx in ids_sorted_decreasing
            ]
            text = [batch[idx]['text'] for idx in ids_sorted_decreasing]

            mel = [self.ap.melspectrogram(w).astype('float32') for w in wav]
            linear = [self.ap.spectrogram(w).astype('float32') for w in wav]

            mel_lengths = [m.shape[1] + 1 for m in mel]  # +1 for zero-frame

            # compute 'stop token' targets
            stop_targets = [
                np.array([0.] * (mel_len - 1)) for mel_len in mel_lengths
            ]

            # PAD stop targets
            stop_targets = prepare_stop_target(stop_targets,
                                               self.outputs_per_step)

            # PAD sequences with largest length of the batch
            text = prepare_data(text).astype(np.int32)
            wav = prepare_data(wav)

            # PAD features with largest length + a zero frame
            # linear = prepare_tensor(linear, self.outputs_per_step)
            mel = prepare_tensor(mel, self.outputs_per_step)
            # assert mel.shape[2] == linear.shape[2]
            timesteps = mel.shape[2]

            # B x T x D
            # linear = linear.transpose(0, 2, 1)
            mel = mel.transpose(0, 2, 1)

            # convert things to pytorch
            text_lenghts_t = torch.LongTensor(text_lenghts_t)
            text = torch.LongTensor(text)
            # linear = torch.FloatTensor(linear).contiguous()
            mel = torch.FloatTensor(mel).contiguous()
            mel_lengths = torch.LongTensor(mel_lengths)
            stop_targets = torch.FloatTensor(stop_targets)

            return text, text_lenghts_t, mel, mel_lengths, stop_targets, \
                   item_idxs

        raise TypeError(("batch must contain tensors, numbers, dicts or lists;\
                         found {}".format(type(batch[0]))))
=======
        return self.load_data(idx)
>>>>>>> 1fbf04aa
<|MERGE_RESOLUTION|>--- conflicted
+++ resolved
@@ -27,17 +27,6 @@
             preprocessor (dataset.preprocess.Class): preprocessor for the
             dataset.
                 Create your own if you need to run a new dataset.
-<<<<<<< HEAD
-            batch_group_size (int): (0) range of batch randomization after
-            sorting
-                sequences by length. 
-            min_seq_len (int): (0) minimum sequence length to be processed 
-                by the loader.
-            max_seq_len (int): (float("inf")) maximum sequence length.
-            cached (bool): (false) true if the given data path is created 
-                by extract_features.py.
-=======
->>>>>>> 1fbf04aa
             use_phonemes (bool): (true) if true, text converted to phonemes.
             phoneme_cache_path (str): path to cache phoneme features. 
             phoneme_language (str): one the languages from 
@@ -56,19 +45,6 @@
         self.phoneme_cache_path = phoneme_cache_path
         self.phoneme_language = phoneme_language
         self.enable_eos_bos = enable_eos_bos
-<<<<<<< HEAD
-        self.verbose = verbose
-        if use_phonemes and not os.path.isdir(phoneme_cache_path):
-            os.makedirs(phoneme_cache_path, exist_ok=True)
-        if self.verbose:
-            print("\n > DataLoader initialization")
-            print(" | > Data path: {}".format(root_path))
-            print(" | > Use phonemes: {}".format(self.use_phonemes))
-            if use_phonemes:
-                print("   | > phoneme language: {}".format(phoneme_language))
-            print(" | > Number of instances : {}".format(len(self.items)))
-        self.sort_items()
-=======
         self._make_phn_cache_path()
         if verbose:
             self.print_stats()
@@ -88,7 +64,6 @@
                 np.max(lengths),
                 np.min(lengths),
                 np.average(lengths)))
->>>>>>> 1fbf04aa
 
     def load_wav(self, filename):
         audio = self.ap.load_wav(filename)
@@ -109,30 +84,6 @@
         file_name = os.path.basename(wav_file).split('.')[0]
         tmp_path = os.path.join(self.phoneme_cache_path,
                                 file_name + '_phoneme.npy')
-<<<<<<< HEAD
-        if os.path.isfile(tmp_path):
-            try:
-                text = np.load(tmp_path)
-            except:
-                print(
-                    " > ERROR: phoneme connot be loaded for {}. "
-                    "Recomputing.".format(
-                        wav_file))
-                text = np.asarray(
-                    phoneme_to_sequence(
-                        text, [self.cleaners], language=self.phoneme_language,
-                        enable_eos_bos=self.enable_eos_bos),
-                    dtype=np.int32)
-                np.save(tmp_path, text)
-        else:
-            text = np.asarray(
-                phoneme_to_sequence(
-                    text, [self.cleaners], language=self.phoneme_language,
-                    enable_eos_bos=self.enable_eos_bos),
-                dtype=np.int32)
-            np.save(tmp_path, text)
-        return text
-=======
         try:
             phonemes = np.load(tmp_path)
         except FileNotFoundError:
@@ -144,7 +95,6 @@
 
         np.save(tmp_path, phonemes)
         return phonemes
->>>>>>> 1fbf04aa
 
     def load_data(self, idx):
         text, wav_file = self.items[idx]
@@ -169,112 +119,8 @@
         }
         return sample
 
-<<<<<<< HEAD
-    def sort_items(self):
-        r"""Sort instances based on text length in ascending order"""
-        lengths = np.array([len(ins[0]) for ins in self.items])
-
-        idxs = np.argsort(lengths)
-        new_items = []
-        ignored = []
-        for i, idx in enumerate(idxs):
-            length = lengths[idx]
-            if length < self.min_seq_len or length > self.max_seq_len:
-                ignored.append(idx)
-            else:
-                new_items.append(self.items[idx])
-        # shuffle batch groups
-        if self.batch_group_size > 0:
-            for i in range(len(new_items) // self.batch_group_size):
-                offset = i * self.batch_group_size
-                end_offset = offset + self.batch_group_size
-                temp_items = new_items[offset:end_offset]
-                random.shuffle(temp_items)
-                new_items[offset:end_offset] = temp_items
-        self.items = new_items
-
-        if self.verbose:
-            print(" | > Max length sequence: {}".format(np.max(lengths)))
-            print(" | > Min length sequence: {}".format(np.min(lengths)))
-            print(" | > Avg length sequence: {}".format(np.mean(lengths)))
-            print(
-                " | > Num. instances discarded by max-min seq limits: {"
-                "}".format(
-                    len(ignored), self.min_seq_len))
-            print(" | > Batch group size: {}.".format(self.batch_group_size))
-
-=======
->>>>>>> 1fbf04aa
     def __len__(self):
         return len(self.items)
 
     def __getitem__(self, idx):
-<<<<<<< HEAD
-        return self.load_data(idx)
-
-    def collate_fn(self, batch):
-        r"""
-            Perform preprocessing and create a final data batch:
-            1. PAD sequences with the longest sequence in the batch
-            2. Convert Audio signal to Spectrograms.
-            3. PAD sequences that can be divided by r.
-            4. Convert Numpy to Torch tensors.
-        """
-
-        # Puts each data field into a tensor with outer dimension batch size
-        if isinstance(batch[0], collections.Mapping):
-
-            text_lenghts = np.array([len(d["text"]) for d in batch])
-            text_lenghts_t, ids_sorted_decreasing = torch.sort(
-                torch.LongTensor(text_lenghts), dim=0, descending=True)
-
-            wav = [batch[idx]['wav'] for idx in ids_sorted_decreasing]
-            item_idxs = [
-                batch[idx]['item_idx'] for idx in ids_sorted_decreasing
-            ]
-            text = [batch[idx]['text'] for idx in ids_sorted_decreasing]
-
-            mel = [self.ap.melspectrogram(w).astype('float32') for w in wav]
-            linear = [self.ap.spectrogram(w).astype('float32') for w in wav]
-
-            mel_lengths = [m.shape[1] + 1 for m in mel]  # +1 for zero-frame
-
-            # compute 'stop token' targets
-            stop_targets = [
-                np.array([0.] * (mel_len - 1)) for mel_len in mel_lengths
-            ]
-
-            # PAD stop targets
-            stop_targets = prepare_stop_target(stop_targets,
-                                               self.outputs_per_step)
-
-            # PAD sequences with largest length of the batch
-            text = prepare_data(text).astype(np.int32)
-            wav = prepare_data(wav)
-
-            # PAD features with largest length + a zero frame
-            # linear = prepare_tensor(linear, self.outputs_per_step)
-            mel = prepare_tensor(mel, self.outputs_per_step)
-            # assert mel.shape[2] == linear.shape[2]
-            timesteps = mel.shape[2]
-
-            # B x T x D
-            # linear = linear.transpose(0, 2, 1)
-            mel = mel.transpose(0, 2, 1)
-
-            # convert things to pytorch
-            text_lenghts_t = torch.LongTensor(text_lenghts_t)
-            text = torch.LongTensor(text)
-            # linear = torch.FloatTensor(linear).contiguous()
-            mel = torch.FloatTensor(mel).contiguous()
-            mel_lengths = torch.LongTensor(mel_lengths)
-            stop_targets = torch.FloatTensor(stop_targets)
-
-            return text, text_lenghts_t, mel, mel_lengths, stop_targets, \
-                   item_idxs
-
-        raise TypeError(("batch must contain tensors, numbers, dicts or lists;\
-                         found {}".format(type(batch[0]))))
-=======
-        return self.load_data(idx)
->>>>>>> 1fbf04aa
+        return self.load_data(idx)
    {
    "audio":{
        "audio_processor": "audio",     // to use dictate different audio processors, if available.
        "num_mels": 80,         // size of the mel spec frame.
        "num_freq": 1025,       // number of stft frequency levels. Size of the linear spectogram frame.
        "sample_rate": 22050,   // wav sample-rate. If different than the original data, it is resampled.
        "frame_length_ms": 50,  // stft window length in ms.
        "frame_shift_ms": 12.5, // stft window hop-lengh in ms.
        "preemphasis": 0.97,    // pre-emphasis to reduce spec noise and make it more structured. If 0.0, no -pre-emphasis.
        "min_level_db": -100,   // normalization range
        "ref_level_db": 20,     // reference level db, theoretically 20db is the sound of air.
        "power": 1.5,           // value to sharpen wav signals after GL algorithm.
        "griffin_lim_iters": 30,// #griffin-lim iterations. 30-60 is a good range. Larger the value, slower the generation.
        "signal_norm": true,    // normalize the spec values in range [0, 1]
        "symmetric_norm": true, // move normalization to range [-1, 1]
        "clip_norm": true,       // clip normalized values into the range.
        "max_norm": 4,          // scale normalization to range [-max_norm, max_norm] or [0, max_norm]
        "mel_fmin": 95,         // minimum freq level for mel-spec. ~50 for male and ~95 for female voices. Tune for dataset!!
        "mel_fmax": 7600,        // maximum freq level for mel-spec. Tune for dataset!!
        "do_trim_silence": false
    },
    "hidden_size": 128,
    "embedding_size": 256,
    "text_cleaner": "english_cleaners",

    "epochs": 2000,
    "lr": 0.003,
    "lr_patience": 5,
    "lr_decay": 0.5,
    "batch_size": 2,
    "r": 5,
    "mk": 1.0,
    "priority_freq": false,
    "num_loader_workers": 4,
<<<<<<< HEAD
    "memory_size": 5,
=======
>>>>>>> 1fbf04aa
    "windowing": false,            // Enables attention windowing. Used only in eval mode.
    "memory_size": 5,              // ONLY TACOTRON - memory queue size used to queue network predictions to feed autoregressive connection. Useful if r < 5.
    "attention_norm": "softmax",   // softmax or sigmoid. Suggested to use softmax for Tacotron2 and sigmoid for Tacotron.
    "prenet_type": "original",     // ONLY TACOTRON2 - "original" or "bn".
    "prenet_dropout": true,        // ONLY TACOTRON2 - enable/disable dropout at prenet.
    "use_forward_attn": true,      // ONLY TACOTRON2 - if it uses forward attention. In general, it aligns faster.
    "transition_agent": false,     // ONLY TACOTRON2 - enable/disable transition agent of forward attention.
    "location_attn": false,        // ONLY TACOTRON2 - enable_disable location sensitive attention. It is enabled for TACOTRON by default.
    "loss_masking": false,         // enable / disable loss masking against the sequence padding.
    "enable_eos_bos_chars": false, // enable/disable beginning of sentence and end of sentence chars.
    "stopnet": true,               // Train stopnet predicting the end of synthesis.
    "separate_stopnet": false,     // Train stopnet seperately if 'stopnet==true'. It prevents stopnet loss to influence the rest of the model. It causes a better model, but it trains SLOWER.
<<<<<<< HEAD
    "num_style_tokens": 128,
    "style_token_dim": 64,
    "prosody_encoding_dim": 128,
    "scoring_func_name": "tanh",
    "use_separate_keys": true,
=======
>>>>>>> 1fbf04aa

    "save_step": 200,
    "data_path": "/home/erogol/Data/LJSpeech-1.1/",
    "output_path": "result",
    "min_seq_len": 0,
    "max_seq_len": 300,
    "log_dir": "/home/erogol/projects/TTS/logs/"
    }<|MERGE_RESOLUTION|>--- conflicted
+++ resolved
@@ -32,10 +32,6 @@
     "mk": 1.0,
     "priority_freq": false,
     "num_loader_workers": 4,
-<<<<<<< HEAD
-    "memory_size": 5,
-=======
->>>>>>> 1fbf04aa
     "windowing": false,            // Enables attention windowing. Used only in eval mode.
     "memory_size": 5,              // ONLY TACOTRON - memory queue size used to queue network predictions to feed autoregressive connection. Useful if r < 5.
     "attention_norm": "softmax",   // softmax or sigmoid. Suggested to use softmax for Tacotron2 and sigmoid for Tacotron.
@@ -48,15 +44,11 @@
     "enable_eos_bos_chars": false, // enable/disable beginning of sentence and end of sentence chars.
     "stopnet": true,               // Train stopnet predicting the end of synthesis.
     "separate_stopnet": false,     // Train stopnet seperately if 'stopnet==true'. It prevents stopnet loss to influence the rest of the model. It causes a better model, but it trains SLOWER.
-<<<<<<< HEAD
     "num_style_tokens": 128,
     "style_token_dim": 64,
     "prosody_encoding_dim": 128,
     "scoring_func_name": "tanh",
     "use_separate_keys": true,
-=======
->>>>>>> 1fbf04aa
-
     "save_step": 200,
     "data_path": "/home/erogol/Data/LJSpeech-1.1/",
     "output_path": "result",
